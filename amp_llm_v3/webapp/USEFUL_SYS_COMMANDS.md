--- conflicted
+++ resolved
@@ -48,8 +48,5 @@
 tail -f /tmp/amp_autoupdate.log
 tail -f /tmp/amp_autoupdate_dev.log
 
-<<<<<<< HEAD
-=======
 test update
->>>>>>> 6d50210a
 #